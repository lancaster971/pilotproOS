--- conflicted
+++ resolved
@@ -15,18 +15,10 @@
 // Service mappings
 const services = {
   '1': { key: 'data', name: 'Data Management System', container: 'pilotpros-postgres-dev' },
-<<<<<<< HEAD
-  '2': { key: 'cache', name: 'Session Cache System', container: 'pilotpros-redis-dev' },
-  '3': { key: 'engine', name: 'Backend API', container: 'pilotpros-backend-dev' },
-  '4': { key: 'portal', name: 'Business Portal', container: 'pilotpros-frontend-dev' },
-  '5': { key: 'ai', name: 'Automation Engine', container: 'pilotpros-automation-engine-dev' },
-  '6': { key: 'monitor', name: 'System Monitor', container: 'pilotpros-nginx-dev' }
-=======
   '2': { key: 'engine', name: 'Backend API', container: 'pilotpros-backend-dev' },
   '3': { key: 'portal', name: 'Business Portal (Frontend Interface)', container: 'pilotpros-frontend-dev' },
   '4': { key: 'ai', name: 'Automation Engine', container: 'pilotpros-automation-engine-dev' },
   '5': { key: 'monitor', name: 'System Monitor', container: 'pilotpros-nginx-dev' }
->>>>>>> 9aa67dad
 };
 
 // Colors
@@ -579,7 +571,7 @@
     const statuses = await getAllStatus();
     const runningCount = statuses.filter(s => s.status === 'Running').length;
 
-    if (runningCount < Object.keys(services).length) {
+    if (runningCount < 5) {
       console.log(`\n${colors.yellow}⚠️  Stack is not fully running${colors.reset}`);
       console.log(`${colors.cyan}To access the Business Portal, all services must be running.${colors.reset}\n`);
 
@@ -606,7 +598,7 @@
             }
           } else {
             // Containers exist, start them in order
-            const order = ['postgres', 'redis', 'automation-engine', 'backend', 'frontend', 'nginx'];
+            const order = ['postgres', 'automation-engine', 'backend', 'frontend', 'nginx'];
 
             for (const key of order) {
               const service = Object.values(services).find(s => s.container.includes(key));
